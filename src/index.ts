import * as fs from 'fs'
import {
  DefinitionNode,
  parse,
  print,
  TypeDefinitionNode,
  GraphQLObjectType,
  ObjectTypeDefinitionNode,
  DocumentNode,
  Kind,
} from 'graphql'
import { flatten, groupBy, includes, keyBy } from 'lodash'
import * as path from 'path'

<<<<<<< HEAD
import {
  completeDefinitionPool,
  ValidDefinitionNode,
  getNodeName
} from './definition'
=======
import { completeDefinitionPool, ValidDefinitionNode } from './definition'
>>>>>>> 8a20d03d

/**
 * Describes the information from a single import line
 *
 */
export interface RawModule {
  imports: string[]
  from: string
}

const rootFields = ['Query', 'Mutation', 'Subscription']

const read = (schema: string, schemas?: { [key: string]: string }) => {
  if (isFile(schema)) {
    return fs.readFileSync(schema, { encoding: 'utf8' })
  }
  return schemas ? schemas[schema] : schema
}

const isFile = f => f.endsWith('.graphql')

/**
 * Parse a single import line and extract imported types and schema filename
 *
 * @param importLine Import line
 * @returns Processed import line
 */
export function parseImportLine(importLine: string): RawModule {
  // Apply regex to import line
  const matches = importLine.match(/^import (\*|(.*)) from ('|")(.*)('|");?$/)
  if (!matches || matches.length !== 6 || !matches[4]) {
    throw new Error(`Too few regex matches: ${matches}`)
  }

  // Extract matches into named variables
  const [, wildcard, importsString, , from] = matches

  // Extract imported types
  const imports =
    wildcard === '*' ? ['*'] : importsString.split(',').map(d => d.trim())

  // Return information about the import line
  return { imports, from }
}

/**
 * Parse a schema and analyze all import lines
 *
 * @param sdl Schema to parse
 * @returns Array with collection of imports per import line (file)
 */
export function parseSDL(sdl: string): RawModule[] {
  return sdl
    .split('\n')
    .map(l => l.trim())
    .filter(l => l.startsWith('# import ') || l.startsWith('#import '))
    .map(l => l.replace('#', '').trim())
    .map(parseImportLine)
}

/**
 * Main entry point. Recursively process all import statement in a schema
 *
 * @param filePath File path to the initial schema file
 * @returns Single bundled schema with all imported types
 */
export function importSchema(
  schema: string,
  schemas?: { [key: string]: string },
): string {
  const sdl = read(schema, schemas) || schema
  const document = getDocumentFromSDL(sdl)

  // Recursively process the imports, starting by importing all types from the initial schema
  let { allDefinitions, typeDefinitions } = collectDefinitions(
    ['*'],
    sdl,
    schema,
    schemas,
  )

  // Post processing of the final schema (missing types, unused types, etc.)
  // Query, Mutation and Subscription should be merged
  // And should always be in the first set, to make sure they
  // are not filtered out.
<<<<<<< HEAD
  const typesToFilter = ['Query', 'Mutation', 'Subscription', 'schema']
  const firstTypes = flatten(typeDefinitions).filter(d => includes(typesToFilter, getNodeName(d)))
  const otherFirstTypes = typeDefinitions[0].filter(d => !includes(typesToFilter, getNodeName(d)))
  const firstSet = otherFirstTypes.concat(firstTypes)
=======
  const firstTypes = flatten(typeDefinitions).filter(d =>
    includes(rootFields, d.name.value),
  )
  const otherFirstTypes = typeDefinitions[0].filter(
    d => !includes(rootFields, d.name.value),
  )
  const firstSet = firstTypes.concat(otherFirstTypes)
>>>>>>> 8a20d03d
  const processedTypeNames = []
  const mergedFirstTypes = []
  for (const type of firstSet) {
    if (!includes(processedTypeNames, getNodeName(type))) {
      processedTypeNames.push(getNodeName(type))
      mergedFirstTypes.push(type)
    } else {
<<<<<<< HEAD
      const existingType = mergedFirstTypes.find(t => getNodeName(t) === getNodeName(type))

      if (type.kind === 'SchemaDefinition') {
        existingType.operationTypes = existingType.operationTypes.concat(type.operationTypes)
      } else {
        existingType.fields = existingType.fields.concat((type as ObjectTypeDefinitionNode).fields)
      }
=======
      const existingType = mergedFirstTypes.find(
        t => t.name.value === type.name.value,
      )
      existingType.fields = existingType.fields.concat(
        (type as ObjectTypeDefinitionNode).fields,
      )
>>>>>>> 8a20d03d
    }
  }

  document.definitions = completeDefinitionPool(
    flatten(allDefinitions),
    firstSet,
    flatten(typeDefinitions),
  )

  // Return the schema as string
  return print(document)
}

/**
 * Parses a schema into a graphql DocumentNode.
 * If the schema is empty a DocumentNode with empty definitions will be created.
 *
 * @param sdl Schema to parse
 * @returns A graphql DocumentNode with definitions of the parsed sdl.
 */
function getDocumentFromSDL(sdl: string): DocumentNode {
  if (isEmptySDL(sdl)) {
    return {
      kind: Kind.DOCUMENT,
      definitions: [],
    }
  } else {
    return parse(sdl, { noLocation: true })
  }
}

/**
 * Check if a schema contains any type definitions at all.
 *
 * @param sdl Schema to parse
 * @returns True if SDL only contains comments and/or whitespaces
 */
function isEmptySDL(sdl: string): boolean {
  return (
    sdl
      .split('\n')
      .map(l => l.trim())
      .filter(l => !(l.length === 0 || l.startsWith('#'))).length === 0
  )
}

/**
 * Recursively process all schema files. Keeps track of both the filtered
 * type definitions, and all type definitions, because they might be needed
 * in post-processing (to add missing types)
 *
 * @param imports Types specified in the import statement
 * @param sdl Current schema
 * @param filePath File location for current schema
 * @param Tracking of processed schemas (for circular dependencies)
 * @param Tracking of imported type definitions per schema
 * @param Tracking of all type definitions per schema
 * @returns Both the collection of all type definitions, and the collection of imported type definitions
 */
function collectDefinitions(
  imports: string[],
  sdl: string,
  filePath: string,
  schemas?: { [key: string]: string },
  processedFiles: Set<string> = new Set(),
  typeDefinitions: ValidDefinitionNode[][] = [],
  allDefinitions: ValidDefinitionNode[][] = [],
): {
  allDefinitions: ValidDefinitionNode[][]
  typeDefinitions: ValidDefinitionNode[][]
} {
  const key = isFile(filePath) ? path.resolve(filePath) : filePath
  const dirname = path.dirname(filePath)

  // Get TypeDefinitionNodes from current schema
  const document = getDocumentFromSDL(sdl)

  // Add all definitions to running total
  allDefinitions.push(filterTypeDefinitions(document.definitions))

  // Filter TypeDefinitionNodes by type and defined imports
  const currentTypeDefinitions = filterImportedDefinitions(
    imports,
    document.definitions,
    allDefinitions,
  )

  // Add typedefinitions to running total
  typeDefinitions.push(currentTypeDefinitions)

  // Mark file as processed (for circular dependency cases)
  processedFiles.add(key)

  // Read imports from current file
  const rawModules = parseSDL(sdl)
  const mergedModules: RawModule[] = []

  // Merge imports from the same path
  rawModules.forEach(m => {
    const mergedModule = mergedModules.find(mm => mm.from === m.from)
    if (mergedModule) {
      mergedModule.imports = mergedModule.imports.concat(m.imports)
    } else {
      mergedModules.push(m)
    }
  })

  // Process each file (recursively)
  mergedModules.forEach(m => {
    // If it was not yet processed (in case of circular dependencies)
    const moduleFilePath =
      isFile(filePath) && isFile(m.from)
        ? path.resolve(path.join(dirname, m.from))
        : m.from
    if (!processedFiles.has(moduleFilePath)) {
      collectDefinitions(
        m.imports,
        read(moduleFilePath, schemas),
        moduleFilePath,
        schemas,
        processedFiles,
        typeDefinitions,
        allDefinitions,
      )
    }
  })

  // Return the maps of type definitions from each file
  return { allDefinitions, typeDefinitions }
}

/**
 * Filter the types loaded from a schema, first by relevant types,
 * then by the types specified in the import statement.
 *
 * @param imports Types specified in the import statement
 * @param typeDefinitions All definitions from a schema
 * @returns Filtered collection of type definitions
 */
function filterImportedDefinitions(
  imports: string[],
  typeDefinitions: DefinitionNode[],
  allDefinitions: ValidDefinitionNode[][] = [],
): ValidDefinitionNode[] {
  // This should do something smart with fields

  const filteredDefinitions = filterTypeDefinitions(typeDefinitions)

  if (includes(imports, '*')) {
    if (
      imports.length === 1 &&
      imports[0] === '*' &&
      allDefinitions.length > 1
    ) {
      const previousTypeDefinitions: { [key: string]: DefinitionNode } = keyBy(
        flatten(allDefinitions.slice(0, allDefinitions.length - 1)).filter(
          def => !includes(rootFields, def.name.value),
        ),
        def => def.name.value,
      )
      return typeDefinitions.filter(
        typeDef =>
          typeDef.kind === 'ObjectTypeDefinition' &&
          previousTypeDefinitions[typeDef.name.value],
      ) as ObjectTypeDefinitionNode[]
    }
    return filteredDefinitions
  } else {
<<<<<<< HEAD
    const result = filteredDefinitions.filter(d => includes(imports.map(i => i.split('.')[0]), getNodeName(d)))
    const fieldImports = imports
      .filter(i => i.split('.').length > 1)
    const groupedFieldImports = groupBy(fieldImports, x => x.split('.')[0])

    for (const rootType in groupedFieldImports) {
      const fields = groupedFieldImports[rootType].map(x => x.split('.')[1]);
      (filteredDefinitions.find(def => getNodeName(def) === rootType) as ObjectTypeDefinitionNode).fields =
        (filteredDefinitions.find(def => getNodeName(def) === rootType) as ObjectTypeDefinitionNode).fields
          .filter(f => includes(fields, f.name.value) || includes(fields, '*'))
=======
    const result = filteredDefinitions.filter(d =>
      includes(imports.map(i => i.split('.')[0]), d.name.value),
    )
    const fieldImports = imports.filter(i => i.split('.').length > 1)
    const groupedFieldImports = groupBy(fieldImports, x => x.split('.')[0])

    for (const rootType in groupedFieldImports) {
      const fields = groupedFieldImports[rootType].map(x => x.split('.')[1])
      ;(filteredDefinitions.find(
        def => def.name.value === rootType,
      ) as ObjectTypeDefinitionNode).fields = (filteredDefinitions.find(
        def => def.name.value === rootType,
      ) as ObjectTypeDefinitionNode).fields.filter(
        f => includes(fields, f.name.value) || includes(fields, '*'),
      )
>>>>>>> 8a20d03d
    }

    return result
  }
}

/**
 * Filter relevant definitions from schema
 *
 * @param definitions All definitions from a schema
 * @returns Relevant type definitions
 */
function filterTypeDefinitions(
  definitions: DefinitionNode[],
): ValidDefinitionNode[] {
  const validKinds = [
    'SchemaDefinition',
    'DirectiveDefinition',
    'ScalarTypeDefinition',
    'ObjectTypeDefinition',
    'InterfaceTypeDefinition',
    'EnumTypeDefinition',
    'UnionTypeDefinition',
    'InputObjectTypeDefinition',
  ]
  return definitions
    .filter(d => includes(validKinds, d.kind))
    .map(d => d as ValidDefinitionNode)
}<|MERGE_RESOLUTION|>--- conflicted
+++ resolved
@@ -12,15 +12,11 @@
 import { flatten, groupBy, includes, keyBy } from 'lodash'
 import * as path from 'path'
 
-<<<<<<< HEAD
 import {
   completeDefinitionPool,
   ValidDefinitionNode,
   getNodeName
 } from './definition'
-=======
-import { completeDefinitionPool, ValidDefinitionNode } from './definition'
->>>>>>> 8a20d03d
 
 /**
  * Describes the information from a single import line
@@ -31,7 +27,7 @@
   from: string
 }
 
-const rootFields = ['Query', 'Mutation', 'Subscription']
+const rootFields = ['Query', 'Mutation', 'Subscription', 'schema']
 
 const read = (schema: string, schemas?: { [key: string]: string }) => {
   if (isFile(schema)) {
@@ -106,20 +102,13 @@
   // Query, Mutation and Subscription should be merged
   // And should always be in the first set, to make sure they
   // are not filtered out.
-<<<<<<< HEAD
-  const typesToFilter = ['Query', 'Mutation', 'Subscription', 'schema']
-  const firstTypes = flatten(typeDefinitions).filter(d => includes(typesToFilter, getNodeName(d)))
-  const otherFirstTypes = typeDefinitions[0].filter(d => !includes(typesToFilter, getNodeName(d)))
-  const firstSet = otherFirstTypes.concat(firstTypes)
-=======
   const firstTypes = flatten(typeDefinitions).filter(d =>
-    includes(rootFields, d.name.value),
+    includes(rootFields, getNodeName(d)),
   )
   const otherFirstTypes = typeDefinitions[0].filter(
-    d => !includes(rootFields, d.name.value),
+    d => !includes(rootFields, getNodeName(d)),
   )
   const firstSet = firstTypes.concat(otherFirstTypes)
->>>>>>> 8a20d03d
   const processedTypeNames = []
   const mergedFirstTypes = []
   for (const type of firstSet) {
@@ -127,22 +116,19 @@
       processedTypeNames.push(getNodeName(type))
       mergedFirstTypes.push(type)
     } else {
-<<<<<<< HEAD
-      const existingType = mergedFirstTypes.find(t => getNodeName(t) === getNodeName(type))
+      const existingType = mergedFirstTypes.find(
+        t => getNodeName(t) === getNodeName(type)
+      )
 
       if (type.kind === 'SchemaDefinition') {
-        existingType.operationTypes = existingType.operationTypes.concat(type.operationTypes)
+        existingType.operationTypes = existingType.operationTypes.concat(
+          type.operationTypes
+        )
       } else {
-        existingType.fields = existingType.fields.concat((type as ObjectTypeDefinitionNode).fields)
+        existingType.fields = existingType.fields.concat(
+          (type as ObjectTypeDefinitionNode).fields
+        )
       }
-=======
-      const existingType = mergedFirstTypes.find(
-        t => t.name.value === type.name.value,
-      )
-      existingType.fields = existingType.fields.concat(
-        (type as ObjectTypeDefinitionNode).fields,
-      )
->>>>>>> 8a20d03d
     }
   }
 
@@ -299,9 +285,9 @@
     ) {
       const previousTypeDefinitions: { [key: string]: DefinitionNode } = keyBy(
         flatten(allDefinitions.slice(0, allDefinitions.length - 1)).filter(
-          def => !includes(rootFields, def.name.value),
+          def => !includes(rootFields, getNodeName(def)),
         ),
-        def => def.name.value,
+        def => getNodeName(def),
       )
       return typeDefinitions.filter(
         typeDef =>
@@ -311,20 +297,8 @@
     }
     return filteredDefinitions
   } else {
-<<<<<<< HEAD
-    const result = filteredDefinitions.filter(d => includes(imports.map(i => i.split('.')[0]), getNodeName(d)))
-    const fieldImports = imports
-      .filter(i => i.split('.').length > 1)
-    const groupedFieldImports = groupBy(fieldImports, x => x.split('.')[0])
-
-    for (const rootType in groupedFieldImports) {
-      const fields = groupedFieldImports[rootType].map(x => x.split('.')[1]);
-      (filteredDefinitions.find(def => getNodeName(def) === rootType) as ObjectTypeDefinitionNode).fields =
-        (filteredDefinitions.find(def => getNodeName(def) === rootType) as ObjectTypeDefinitionNode).fields
-          .filter(f => includes(fields, f.name.value) || includes(fields, '*'))
-=======
     const result = filteredDefinitions.filter(d =>
-      includes(imports.map(i => i.split('.')[0]), d.name.value),
+      includes(imports.map(i => i.split('.')[0]), getNodeName(d)),
     )
     const fieldImports = imports.filter(i => i.split('.').length > 1)
     const groupedFieldImports = groupBy(fieldImports, x => x.split('.')[0])
@@ -332,13 +306,12 @@
     for (const rootType in groupedFieldImports) {
       const fields = groupedFieldImports[rootType].map(x => x.split('.')[1])
       ;(filteredDefinitions.find(
-        def => def.name.value === rootType,
+        def => getNodeName(def) === rootType,
       ) as ObjectTypeDefinitionNode).fields = (filteredDefinitions.find(
-        def => def.name.value === rootType,
+        def => getNodeName(def) === rootType,
       ) as ObjectTypeDefinitionNode).fields.filter(
         f => includes(fields, f.name.value) || includes(fields, '*'),
       )
->>>>>>> 8a20d03d
     }
 
     return result
