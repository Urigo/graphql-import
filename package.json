--- conflicted
+++ resolved
@@ -60,7 +60,6 @@
     "typescript": "3.7.4"
   },
   "dependencies": {
-<<<<<<< HEAD
     "@graphql-toolkit/apollo-engine-loader": "0.8.2-alpha-e6711b7.11+e6711b7",
     "@graphql-toolkit/core": "0.8.2-alpha-e6711b7.11+e6711b7",
     "@graphql-toolkit/code-file-loader": "0.8.2-alpha-e6711b7.11+e6711b7",
@@ -70,17 +69,6 @@
     "@graphql-toolkit/git-loader": "0.8.2-alpha-e6711b7.11+e6711b7",
     "@graphql-toolkit/github-loader": "0.8.2-alpha-e6711b7.11+e6711b7",
     "@graphql-toolkit/prisma-loader": "0.8.2-alpha-e6711b7.11+e6711b7",
-=======
-    "@graphql-toolkit/apollo-engine-loader": "0.8.1",
-    "@graphql-toolkit/core": "0.8.1",
-    "@graphql-toolkit/code-file-loader": "0.8.1",
-    "@graphql-toolkit/url-loader": "0.8.1",
-    "@graphql-toolkit/json-file-loader": "0.8.1",
-    "@graphql-toolkit/graphql-file-loader": "0.8.1",
-    "@graphql-toolkit/git-loader": "0.8.1",
-    "@graphql-toolkit/github-loader": "0.8.1",
-    "@graphql-toolkit/prisma-loader": "0.8.1",
->>>>>>> 585b4c7c
     "lodash": "4.17.15",
     "resolve-from": "5.0.0"
   }
